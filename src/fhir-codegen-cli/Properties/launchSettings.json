--- conflicted
+++ resolved
@@ -162,11 +162,7 @@
         },
         "Firely 2.x R4B": {
             "commandName": "Project",
-<<<<<<< HEAD
             "commandLineArgs": "--output-path ..\\..\\..\\firely-net-sdk\\src\\Hl7.Fhir.Core\\Model --load-r4 4.3.0 --fhir-spec-directory ..\\..\\fhirVersions --language CSharpFirely2 --official-expansions-only true",
-=======
-            "commandLineArgs": "--output-path ..\\..\\..\\firely-net-sdk\\src\\Hl7.Fhir.Core\\Model --load-r4b latest --language CSharpFirely2 --official-expansions-only true",
->>>>>>> 301601d5
             "workingDirectory": "$(MSBuildProjectDirectory)"
         },
         "Firely 2.x R5": {
